--- conflicted
+++ resolved
@@ -6,12 +6,9 @@
           "data": {
             "api_key": "Your API Key",
             "area": "Area*",
-<<<<<<< HEAD
-            "advanced_options": "I want to add VAT and template (next step)"
-=======
+            "advanced_options": "I want to add VAT and template (next step)",
             "modifyer": "Price Modifyer Template (Optional)",
             "name": "Name (Optional)"
->>>>>>> cf36b9c2
           }
       },
       "extra": {
@@ -23,14 +20,9 @@
       }
     },
     "error": {
-<<<<<<< HEAD
       "invalid_template": "Invalid template, check https://github.com/JaccoR/hass-entso-e",
-      "missing_current_price": "'current_price' is missing from the template, check https://github.com/JaccoR/hass-entso-e"
-=======
-      "invalid_template": "Invalid Template, Check https://github.com/JaccoR/hass-entso-e",
-      "missing_current_price": "'current_price' is missing from the template",
+      "missing_current_price": "'current_price' is missing from the template, check https://github.com/JaccoR/hass-entso-e",
       "already_configured": "Integration instance with the same name already exists"
->>>>>>> cf36b9c2
   }
   },
   "options": {
@@ -41,22 +33,15 @@
           "api_key": "Your API Key",
           "area": "Area*",
           "modifyer": "Price Modifyer Template (Optional)",
-<<<<<<< HEAD
-          "VAT_value": "VAT tariff"
-=======
+          "VAT_value": "VAT tariff",
           "name": "Name (Optional)"
->>>>>>> cf36b9c2
         }
       }
     },
     "error": {
       "invalid_template": "Invalid Template, Check https://github.com/JaccoR/hass-entso-e",
-<<<<<<< HEAD
-      "missing_current_price": "'current_price' is missing from the template, check https://github.com/JaccoR/hass-entso-e"
-=======
-      "missing_current_price": "'current_price' is missing from the template",
+      "missing_current_price": "'current_price' is missing from the template, check https://github.com/JaccoR/hass-entso-e",
       "already_configured": "Integration instance with the same name already exists"
->>>>>>> cf36b9c2
   }
   }
 }