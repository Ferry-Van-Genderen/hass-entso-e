from __future__ import annotations

from datetime import timedelta
import pandas as pd
from entsoe import EntsoePandasClient
from requests.exceptions import HTTPError
from datetime import datetime

import tzdata     # for timezone conversions in panda
import logging

from homeassistant.core import HomeAssistant
from homeassistant.helpers.update_coordinator import DataUpdateCoordinator, UpdateFailed
from homeassistant.util import dt
import homeassistant.helpers.config_validation as cv
from homeassistant.helpers.template import Template
from jinja2 import pass_context

from .const import DEFAULT_MODIFYER, AREA_INFO, CALCULATION_MODE

class EntsoeCoordinator(DataUpdateCoordinator):
    """Get the latest data and update the states."""
    today = None

    def __init__(self, hass: HomeAssistant, api_key, area, modifyer, calculation_mode = CALCULATION_MODE["default"], VAT = 0) -> None:
        """Initialize the data object."""
        self.hass = hass
        self.api_key = api_key
        self.modifyer = modifyer
        self.area = AREA_INFO[area]["code"]
        self.calculation_mode = calculation_mode
        self.vat = VAT
        self.__TIMEZONE = dt.now().tzinfo

        # Check incase the sensor was setup using config flow.
        # This blow up if the template isnt valid.
        if not isinstance(self.modifyer, Template):
            if self.modifyer in (None, ""):
                self.modifyer = DEFAULT_MODIFYER
            self.modifyer = cv.template(self.modifyer)
        # check for yaml setup.
        else:
            if self.modifyer.template in ("", None):
                self.modifyer = cv.template(DEFAULT_MODIFYER)

        logger = logging.getLogger(__name__)
        super().__init__(
            hass,
            logger,
            name="ENTSO-e coordinator",
            update_interval=timedelta(minutes=10),
        )

    def calc_price(self, value, fake_dt=None, no_template=False) -> float:
        """Calculate price based on the users settings."""
        # Used to inject the current hour.
        # so template can be simplified using now
        if no_template:
            price = round(value / 1000, 5)
            return price

        price = value / 1000
        if fake_dt is not None:

            def faker():
                def inner(*args, **kwargs):
                    return fake_dt

                return pass_context(inner)

            template_value = self.modifyer.async_render(now=faker(), current_price=price)
        else:
            template_value = self.modifyer.async_render()

        price = round(float(template_value) * (1 + self.vat), 5)

        return price

    def parse_hourprices(self, hourprices):
        for hour, price in hourprices.items():
            hourprices[hour] = self.calc_price(value=price, fake_dt=hour)
        return hourprices

    async def _async_update_data(self) -> dict:
        """Get the latest data from ENTSO-e"""
        self.logger.debug("ENTSO-e DataUpdateCoordinator data update")
        self.logger.debug(self.area)

<<<<<<< HEAD
        now = pd.Timestamp.now(tz=self.__TIMEZONE)
        self.today = now.normalize() 
        if self.check_update_needed(now) is False:
=======
        # We request data for yesterday up until tomorrow.
        self.today = pd.Timestamp.now(tz=self.__TIMEZONE).normalize() 

        if self.check_update_needed() is False:
>>>>>>> aa62d373
            self.logger.debug(f"Skipping api fetch. All data is already available")
            return self.data

        yesterday = self.today - pd.Timedelta(days = 1)
        tomorrow_evening = yesterday + pd.Timedelta(hours = 71)

        self.logger.debug(f"fetching prices for start date: {yesterday} to end date: {tomorrow_evening}")
        data = await self.fetch_prices(yesterday, tomorrow_evening)
        self.logger.debug(f"received data = {data}")

        if data is not None:
            parsed_data = self.parse_hourprices(data)
            self.logger.debug(f"received pricing data from entso-e for {data.count()} hours")
            
            return parsed_data

<<<<<<< HEAD
    def check_update_needed(self, now):
        if self.data is None:
            return True
        if self.get_data_today().count() != 24:
            return True
        if self.get_data_tomorrow().count() != 24 and now.hour > 12:
=======
    def check_update_needed(self):
        if self.data is None:
            return True
        if self.get_data_today().count() != 24 or self.get_data_tomorrow().count() != 24:
>>>>>>> aa62d373
            return True
        return False
    
    async def fetch_prices(self, start_date, end_date):
        try:
            # run api_update in async job
            resp = await self.hass.async_add_executor_job(
                self.api_update, start_date, end_date, self.api_key
            )
            return resp

        except (HTTPError) as exc:
            if exc.response.status_code == 401:
                raise UpdateFailed("Unauthorized: Please check your API-key.") from exc
        except Exception as exc:
            if self.data is not None:
                newest_timestamp = pd.Timestamp(list(self.data["data"])[-1])
                if(newest_timestamp) > pd.Timestamp.now(newest_timestamp.tzinfo):
                    self.logger.warning(f"Warning the integration is running in degraded mode (falling back on stored data) since fetching the latest ENTSOE-e prices failed with exception: {exc}.")
                else:
                    self.logger.error(f"Error the latest available data is older than the current time. Therefore entities will no longer update. {exc}")
                    raise UpdateFailed(f"Unexcpected error when fetching ENTSO-e prices: {exc}") from exc
            else:
                self.logger.warning(f"Warning the integration doesn't have any up to date local data this means that entities won't get updated but access remains to restorable entities: {exc}.")

    def api_update(self, start_date, end_date, api_key):
        client = EntsoePandasClient(api_key=api_key)
        return client.query_day_ahead_prices(
            country_code=self.area, start=start_date, end=end_date
        )

    def processed_data(self):
        filtered_hourprices = self._filter_calculated_hourprices()
        today = pd.Timestamp.now(tz=self.__TIMEZONE).normalize() 

        return {
            "current_price": self.get_current_hourprice(self.data.to_dict()),
            "next_hour_price": self.get_next_hourprice(self.data.to_dict()),
            "min_price": self.get_min_price(filtered_hourprices),
            "max_price": self.get_max_price(filtered_hourprices),
            "avg_price": self.get_avg_price(filtered_hourprices),
            "time_min": self.get_min_time(filtered_hourprices),
            "time_max": self.get_max_time(filtered_hourprices),
            "prices_today": self.get_timestamped_prices(self.get_data_today().to_dict()),
            "prices_tomorrow": self.get_timestamped_prices(self.get_data_tomorrow().to_dict()),
            "prices": self.get_timestamped_prices(self.data.to_dict()),
        }
    
    def get_data_today(self):
        return self.data[self.today: self.today + pd.Timedelta(days=1) - pd.Timedelta(seconds=1)]
    
    def get_data_tomorrow(self):
        return self.data[self.today + pd.Timedelta(days=1) : self.today + pd.Timedelta(days=1) + pd.Timedelta(hours=23)]

    def _filter_calculated_hourprices(self) -> list:
        time_zone = dt.now().tzinfo
        hourprices = self.data.to_dict()
        if self.calculation_mode == CALCULATION_MODE["rotation"]:
            now = pd.Timestamp.now(tz=str(time_zone)).normalize()
            return { hour: price for hour, price in hourprices.items() if pd.to_datetime(hour) >= now and pd.to_datetime(hour) < now + timedelta(days=1) }
        elif self.calculation_mode == CALCULATION_MODE["sliding"]:
            now = pd.Timestamp.now(tz=str(time_zone)).normalize()
            return { hour: price for hour, price in hourprices.items() if pd.to_datetime(hour) >= now }
        elif self.calculation_mode == CALCULATION_MODE["publish"]:
            return hourprices

    def get_next_hourprice(self, hourprices) -> int:
        for hour, price in hourprices.items():
            if hour - timedelta(hours=1) <= dt.utcnow() < hour:
                return price

    def get_current_hourprice(self, hourprices) -> int:
        for hour, price in hourprices.items():
            if hour <= dt.utcnow() < hour + timedelta(hours=1):
                return price

    def get_hourprices(self, hourprices) -> list:
        return [a for a in hourprices.values()]

    def get_avg_price(self, hourprices):
        return round(sum(hourprices.values()) / len(hourprices.values()), 5)

    def get_max_price(self, hourprices):
        return max(hourprices.values())

    def get_min_price(self, hourprices):
        return min(hourprices.values())

    def get_max_time(self, hourprices):
        return max(hourprices, key=hourprices.get)

    def get_min_time(self, hourprices):
        return min(hourprices, key=hourprices.get)

    def get_timestamped_prices(self, hourprices):
        list = []
        for hour, price in hourprices.items():
            str_hour = str(hour)
            list.append({"time": str_hour, "price": price})
        return list<|MERGE_RESOLUTION|>--- conflicted
+++ resolved
@@ -86,16 +86,9 @@
         self.logger.debug("ENTSO-e DataUpdateCoordinator data update")
         self.logger.debug(self.area)
 
-<<<<<<< HEAD
         now = pd.Timestamp.now(tz=self.__TIMEZONE)
         self.today = now.normalize() 
         if self.check_update_needed(now) is False:
-=======
-        # We request data for yesterday up until tomorrow.
-        self.today = pd.Timestamp.now(tz=self.__TIMEZONE).normalize() 
-
-        if self.check_update_needed() is False:
->>>>>>> aa62d373
             self.logger.debug(f"Skipping api fetch. All data is already available")
             return self.data
 
@@ -112,19 +105,12 @@
             
             return parsed_data
 
-<<<<<<< HEAD
     def check_update_needed(self, now):
         if self.data is None:
             return True
         if self.get_data_today().count() != 24:
             return True
         if self.get_data_tomorrow().count() != 24 and now.hour > 12:
-=======
-    def check_update_needed(self):
-        if self.data is None:
-            return True
-        if self.get_data_today().count() != 24 or self.get_data_tomorrow().count() != 24:
->>>>>>> aa62d373
             return True
         return False
     
