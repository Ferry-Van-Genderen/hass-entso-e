--- conflicted
+++ resolved
@@ -1,12 +1,6 @@
 # Home Assistant ENTSO-e Transparency Platform Energy Prices [![Donate](https://img.shields.io/badge/Donate-PayPal-green.svg)](https://www.paypal.com/donate/?hosted_button_id=J6LK5FLATEUNC)
-<<<<<<< HEAD
-Custom component for Home Assistant to fetch energy prices and information of all European countries from the ENTSO-e Transparency Platform (https://transparency.entsoe.eu/).
-Day ahead energy prices are added as a sensor and can be used in automations to switch equipment. 24 Hour forecast of the energy prices is in the sensors attributes.
-=======
-
 Custom component for Home Assistant to fetch energy prices of all European countries from the ENTSO-e Transparency Platform (https://transparency.entsoe.eu/).
 Day ahead energy prices are added as a sensor and can be used in automations to switch equipment. A 24 Hour forecast of the energy prices is in the sensors attributes.
->>>>>>> 8c217e6d
 
 #### API Access
 You need an ENTSO-e Restful API key for this integration. To request this API key, register on the [Transparency Platform](https://transparency.entsoe.eu/) and send an email to transparency@entsoe.eu with “Restful API access” in the subject line.
